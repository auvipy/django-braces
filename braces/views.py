--- conflicted
+++ resolved
@@ -269,14 +269,10 @@
 
     def check_membership(self, groups):
         """ Check required group(s) """
-<<<<<<< HEAD
+        if self.request.user.is_superuser:
+            return True
         user_groups = self.request.user.groups.values_list("name", flat=True)
         return set(groups).intersection(set(user_groups))
-=======
-        if self.request.user.is_superuser:
-            return True
-        return group in self.request.user.groups.values_list("name", flat=True)
->>>>>>> bcc0c4b2
 
     def dispatch(self, request, *args, **kwargs):
         self.request = request
