--- conflicted
+++ resolved
@@ -12,11 +12,7 @@
     license="BSD",
     packages=["braces"],
     zip_safe=False,
-<<<<<<< HEAD
-    install_requires=['six'],
-=======
     install_requires=["six"],
->>>>>>> 4b277394
     include_package_data=True,
     classifiers=[
         "Programming Language :: Python",
