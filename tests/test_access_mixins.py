--- conflicted
+++ resolved
@@ -546,11 +546,7 @@
         return UserFactory(is_superuser=True, is_staff=True)
 
     def build_unauthorized_user(self):
-<<<<<<< HEAD
-        """Make a non-superusers"""
-=======
         """Make a non-superuser"""
->>>>>>> df847c9a
         return UserFactory()
 
 
@@ -748,11 +744,7 @@
 
 @pytest.mark.django_db
 class TestRecentLoginRequiredMixin(test.TestCase):
-<<<<<<< HEAD
     """ Scenarios requiring a recent login """
-=======
-    """ Scenarios requiring a recent login"""
->>>>>>> df847c9a
 
     view_class = RecentLoginRequiredView
     recent_view_url = "/recent_login/"
