# -*- coding: utf-8 -*-
from django import test
from django.test.utils import override_settings
from django.core.exceptions import ImproperlyConfigured, PermissionDenied
from django.core.urlresolvers import reverse_lazy

from .compat import force_text
from .factories import GroupFactory, UserFactory
from .helpers import TestViewHelper
<<<<<<< HEAD
from .views import (PermissionRequiredView, AnonymousRequiredView,
                    MultiplePermissionsRequiredView, SuperuserRequiredView,
                    StaffuserRequiredView, LoginRequiredView,
                    GroupRequiredView)
=======
from .views import (PermissionRequiredView, MultiplePermissionsRequiredView,
                    SuperuserRequiredView, StaffuserRequiredView,
                    LoginRequiredView, GroupRequiredView, UserPassesTestView,
                    UserPassesTestNotImplementedView)
>>>>>>> 376aa19a


class _TestAccessBasicsMixin(TestViewHelper):
    """
    A set of basic tests for access mixins.
    """
    view_url = None

    def build_authorized_user(self):
        """
        Returns user authorized to access view.
        """
        raise NotImplementedError

    def build_unauthorized_user(self):
        """
        Returns user not authorized to access view.
        """
        raise NotImplementedError

    def test_success(self):
        """
        If user is authorized then view should return normal response.
        """
        user = self.build_authorized_user()
        self.client.login(username=user.username, password='asdf1234')
        resp = self.client.get(self.view_url)
        self.assertEqual(200, resp.status_code)
        self.assertEqual('OK', force_text(resp.content))

    def test_redirects_to_login(self):
        """
        Browser should be redirected to login page if user is not authorized
        to view this page.
        """
        user = self.build_unauthorized_user()
        self.client.login(username=user.username, password='asdf1234')
        resp = self.client.get(self.view_url)
        self.assertRedirects(resp, u'/accounts/login/?next={0}'.format(
            self.view_url))

    def test_raise_permission_denied(self):
        """
        PermissionDenied should be raised if user is not authorized and
        raise_exception attribute is set to True.
        """
        user = self.build_unauthorized_user()
        req = self.build_request(user=user, path=self.view_url)

        with self.assertRaises(PermissionDenied):
            self.dispatch_view(req, raise_exception=True)

    def test_custom_login_url(self):
        """
        Login url should be customizable.
        """
        user = self.build_unauthorized_user()
        req = self.build_request(user=user, path=self.view_url)
        resp = self.dispatch_view(req, login_url='/login/')
        self.assertEqual(
            u'/login/?next={0}'.format(self.view_url),
            resp['Location'])

        # Test with reverse_lazy
        resp = self.dispatch_view(req, login_url=reverse_lazy('headline'))
        self.assertEqual(u'/headline/?next={0}'.format(
            self.view_url), resp['Location'])

    def test_custom_redirect_field_name(self):
        """
        Redirect field name should be customizable.
        """
        user = self.build_unauthorized_user()
        req = self.build_request(user=user, path=self.view_url)
        resp = self.dispatch_view(req, redirect_field_name='foo')
        expected_url = u'/accounts/login/?foo={0}'.format(self.view_url)
        self.assertEqual(expected_url, resp['Location'])

    @override_settings(LOGIN_URL=None)
    def test_get_login_url_raises_exception(self):
        """
        Test that get_login_url from AccessMixin raises
        ImproperlyConfigured.
        """
        with self.assertRaises(ImproperlyConfigured):
            self.dispatch_view(
                self.build_request(path=self.view_url), login_url=None)

    def test_get_redirect_field_name_raises_exception(self):
        """
        Test that get_redirect_field_name from AccessMixin raises
        ImproperlyConfigured.
        """
        with self.assertRaises(ImproperlyConfigured):
            self.dispatch_view(
                self.build_request(path=self.view_url),
                redirect_field_name=None)

    @override_settings(LOGIN_URL="/auth/login/")
    def test_overridden_login_url(self):
        """
        Test that login_url is not set in stone on module load but can be
        overridden dynamically.
        """
        user = self.build_unauthorized_user()
        self.client.login(username=user.username, password='asdf1234')
        resp = self.client.get(self.view_url)
        self.assertRedirects(resp, u'/auth/login/?next={0}'.format(
            self.view_url))


class TestLoginRequiredMixin(TestViewHelper, test.TestCase):
    """
    Tests for LoginRequiredMixin.
    """
    view_class = LoginRequiredView
    view_url = '/login_required/'

    def test_anonymous(self):
        resp = self.client.get(self.view_url)
        self.assertRedirects(resp, '/accounts/login/?next=/login_required/')

    def test_anonymous_raises_exception(self):
        with self.assertRaises(PermissionDenied):
            self.dispatch_view(
                self.build_request(path=self.view_url), raise_exception=True)

    def test_authenticated(self):
        user = UserFactory()
        self.client.login(username=user.username, password='asdf1234')
        resp = self.client.get(self.view_url)
        assert resp.status_code == 200
        assert force_text(resp.content) == 'OK'

        
class TestAnonymousRequiredMixin(TestViewHelper, test.TestCase):
    """
    Tests for AnonymousRequiredMixin.
    """
    view_class = AnonymousRequiredView
    view_url = '/unauthenticated_view/'
    
    def test_anonymous(self):
        resp = self.client.get(self.view_url)
        # As an non-authenticated user, it should be possible to access
        # the URL.
        assert resp.status_code == 200
        assert force_text(resp.content) == 'OK'
        
        # Test with reverse_lazy
        resp = self.dispatch_view(self.build_request(), login_url=reverse_lazy('unauthenticated_view'))
        assert resp.status_code == 200
        assert force_text(resp.content) == 'OK'
    
    def test_authenticated(self):
        user = UserFactory()
        self.client.login(username=user.username, password='asdf1234')
        resp = self.client.get(self.view_url)
        # Check that the authenticated user has been successfully directed
        # to the approparite view.
        assert resp.status_code == 302
        resp = self.client.get(self.view_url, follow = True)
        self.assertRedirects(resp, "/authenticated_view/")


class TestPermissionRequiredMixin(_TestAccessBasicsMixin, test.TestCase):
    """
    Tests for PermissionRequiredMixin.
    """
    view_class = PermissionRequiredView
    view_url = '/permission_required/'

    def build_authorized_user(self):
        return UserFactory(permissions=['auth.add_user'])

    def build_unauthorized_user(self):
        return UserFactory()

    def test_invalid_permission(self):
        """
        ImproperlyConfigured exception should be raised in two situations:
        if permission is None or if permission has invalid name.
        """
        with self.assertRaises(ImproperlyConfigured):
            self.dispatch_view(self.build_request(), permission_required=None)


class TestMultiplePermissionsRequiredMixin(
        _TestAccessBasicsMixin, test.TestCase):
    view_class = MultiplePermissionsRequiredView
    view_url = '/multiple_permissions_required/'

    def build_authorized_user(self):
        return UserFactory(permissions=[
            'tests.add_article', 'tests.change_article', 'auth.change_user'])

    def build_unauthorized_user(self):
        return UserFactory(permissions=['tests.add_article'])

    def test_redirects_to_login(self):
        """
        User should be redirected to login page if he or she does not have
        sufficient permissions.
        """
        url = '/multiple_permissions_required/'
        test_cases = (
            # missing one permission from 'any'
            ['tests.add_article', 'tests.change_article'],
            # missing one permission from 'all'
            ['tests.add_article', 'auth.add_user'],
            # no permissions at all
            [],
        )

        for permissions in test_cases:
            user = UserFactory(permissions=permissions)
            self.client.login(username=user.username, password='asdf1234')
            resp = self.client.get(url)
            self.assertRedirects(resp, u'/accounts/login/?next={0}'.format(
                url))

    def test_invalid_permissions(self):
        """
        ImproperlyConfigured exception should be raised if permissions
        attribute is set incorrectly.
        """
        permissions = (
            None,  # permissions must be set
            (),  # and they must be a dict
            {},  # at least one of 'all', 'any' keys must be present
            {'all': None},  # both all and any must be list or a tuple
            {'all': {'a': 1}},
            {'any': None},
            {'any': {'a': 1}},
        )

        for attr in permissions:
            with self.assertRaises(ImproperlyConfigured):
                self.dispatch_view(self.build_request(), permissions=attr)

    def test_raise_permission_denied(self):
        """
        PermissionDenied should be raised if user does not have sufficient
        permissions and raise_exception is set to True.
        """
        test_cases = (
            # missing one permission from 'any'
            ['tests.add_article', 'tests.change_article'],
            # missing one permission from 'all'
            ['tests.add_article', 'auth.add_user'],
            # no permissions at all
            [],
        )

        for permissions in test_cases:
            user = UserFactory(permissions=permissions)
            req = self.build_request(user=user)
            with self.assertRaises(PermissionDenied):
                self.dispatch_view(req, raise_exception=True)

    def test_all_permissions_key(self):
        """
        Tests if everything works if only 'all' permissions has been set.
        """
        permissions = {'all': ['auth.add_user', 'tests.add_article']}
        user = UserFactory(permissions=permissions['all'])
        req = self.build_request(user=user)

        resp = self.dispatch_view(req, permissions=permissions)
        self.assertEqual('OK', force_text(resp.content))

        user = UserFactory(permissions=['auth.add_user'])
        with self.assertRaises(PermissionDenied):
            self.dispatch_view(
                self.build_request(user=user), raise_exception=True,
                permissions=permissions)

    def test_any_permissions_key(self):
        """
        Tests if everything works if only 'any' permissions has been set.
        """
        permissions = {'any': ['auth.add_user', 'tests.add_article']}
        user = UserFactory(permissions=['tests.add_article'])
        req = self.build_request(user=user)

        resp = self.dispatch_view(req, permissions=permissions)
        self.assertEqual('OK', force_text(resp.content))

        user = UserFactory(permissions=[])
        with self.assertRaises(PermissionDenied):
            self.dispatch_view(
                self.build_request(user=user), raise_exception=True,
                permissions=permissions)


class TestSuperuserRequiredMixin(_TestAccessBasicsMixin, test.TestCase):
    view_class = SuperuserRequiredView
    view_url = '/superuser_required/'

    def build_authorized_user(self):
        return UserFactory(is_superuser=True, is_staff=True)

    def build_unauthorized_user(self):
        return UserFactory()


class TestStaffuserRequiredMixin(_TestAccessBasicsMixin, test.TestCase):
    view_class = StaffuserRequiredView
    view_url = '/staffuser_required/'

    def build_authorized_user(self):
        return UserFactory(is_staff=True)

    def build_unauthorized_user(self):
        return UserFactory()


class TestGroupRequiredMixin(_TestAccessBasicsMixin, test.TestCase):
    view_class = GroupRequiredView
    view_url = '/group_required/'

    def build_authorized_user(self):
        user = UserFactory()
        group = GroupFactory(name='test_group')
        user.groups.add(group)
        return user

    def build_superuser(self):
        user = UserFactory()
        user.is_superuser = True
        user.save()
        return user

    def build_unauthorized_user(self):
        return UserFactory()

    def test_with_string(self):
        self.assertEqual('test_group', self.view_class.group_required)
        user = self.build_authorized_user()
        self.client.login(username=user.username, password='asdf1234')
        resp = self.client.get(self.view_url)
        self.assertEqual(200, resp.status_code)
        self.assertEqual('OK', force_text(resp.content))

    def test_with_group_list(self):
        group_list = ['test_group', 'editors']
        # the test client will instantiate a new view on request, so we have to
        # modify the class variable (and restore it when the test finished)
        self.view_class.group_required = group_list
        self.assertEqual(group_list, self.view_class.group_required)
        user = self.build_authorized_user()
        self.client.login(username=user.username, password='asdf1234')
        resp = self.client.get(self.view_url)
        self.assertEqual(200, resp.status_code)
        self.assertEqual('OK', force_text(resp.content))
        self.view_class.group_required = 'test_group'
        self.assertEqual('test_group', self.view_class.group_required)

    def test_superuser_allowed(self):
        user = self.build_superuser()
        self.client.login(username=user.username, password='asdf1234')
        resp = self.client.get(self.view_url)
        self.assertEqual(200, resp.status_code)
        self.assertEqual('OK', force_text(resp.content))

    def test_improperly_configured(self):
        view = self.view_class()
        view.group_required = None
        with self.assertRaises(ImproperlyConfigured):
            view.get_group_required()

        view.group_required = {'foo': 'bar'}
        with self.assertRaises(ImproperlyConfigured):
            view.get_group_required()

    def test_with_unicode(self):
        self.view_class.group_required = u'niño'
        self.assertEqual(u'niño', self.view_class.group_required)

        user = self.build_authorized_user()
        group = user.groups.all()[0]
        group.name = u'niño'
        group.save()
        self.assertEqual(u'niño', user.groups.all()[0].name)

        self.client.login(username=user.username, password='asdf1234')
        resp = self.client.get(self.view_url)
        self.assertEqual(200, resp.status_code)
        self.assertEqual('OK', force_text(resp.content))
        self.view_class.group_required = 'test_group'
        self.assertEqual('test_group', self.view_class.group_required)


class TestUserPassesTestMixin(_TestAccessBasicsMixin, test.TestCase):
    view_class = UserPassesTestView
    view_url = '/user_passes_test/'
    view_not_implemented_class = UserPassesTestNotImplementedView
    view_not_implemented_url = '/user_passes_test_not_implemented/'

    # for testing with passing and not passsing func_test
    def build_authorized_user(self, is_superuser=False):
        return UserFactory(is_superuser=is_superuser, is_staff=True,
                           email="user@mydomain.com")

    def build_unauthorized_user(self):
        return UserFactory()

    def test_with_user_pass(self):
        user = self.build_authorized_user()
        self.client.login(username=user.username, password='asdf1234')
        resp = self.client.get(self.view_url)

        self.assertEqual(200, resp.status_code)
        self.assertEqual('OK', force_text(resp.content))

    def test_with_user_not_pass(self):
        user = self.build_authorized_user(is_superuser=True)
        self.client.login(username=user.username, password='asdf1234')
        resp = self.client.get(self.view_url)

        self.assertRedirects(resp, '/accounts/login/?next=/user_passes_test/')

    def test_with_user_raise_exception(self):
        with self.assertRaises(PermissionDenied):
            self.dispatch_view(
                self.build_request(path=self.view_url), raise_exception=True)

    def test_not_implemented(self):
        view = self.view_not_implemented_class()
        with self.assertRaises(NotImplementedError):
            view.dispatch(
                self.build_request(path=self.view_not_implemented_url),
                raise_exception=True)<|MERGE_RESOLUTION|>--- conflicted
+++ resolved
@@ -7,17 +7,10 @@
 from .compat import force_text
 from .factories import GroupFactory, UserFactory
 from .helpers import TestViewHelper
-<<<<<<< HEAD
-from .views import (PermissionRequiredView, AnonymousRequiredView,
-                    MultiplePermissionsRequiredView, SuperuserRequiredView,
-                    StaffuserRequiredView, LoginRequiredView,
-                    GroupRequiredView)
-=======
 from .views import (PermissionRequiredView, MultiplePermissionsRequiredView,
                     SuperuserRequiredView, StaffuserRequiredView,
                     LoginRequiredView, GroupRequiredView, UserPassesTestView,
-                    UserPassesTestNotImplementedView)
->>>>>>> 376aa19a
+                    UserPassesTestNotImplementedView, AnonymousRequiredView)
 
 
 class _TestAccessBasicsMixin(TestViewHelper):
@@ -152,26 +145,28 @@
         assert resp.status_code == 200
         assert force_text(resp.content) == 'OK'
 
-        
+
 class TestAnonymousRequiredMixin(TestViewHelper, test.TestCase):
     """
     Tests for AnonymousRequiredMixin.
     """
     view_class = AnonymousRequiredView
     view_url = '/unauthenticated_view/'
-    
+
     def test_anonymous(self):
         resp = self.client.get(self.view_url)
         # As an non-authenticated user, it should be possible to access
         # the URL.
         assert resp.status_code == 200
         assert force_text(resp.content) == 'OK'
-        
+
         # Test with reverse_lazy
-        resp = self.dispatch_view(self.build_request(), login_url=reverse_lazy('unauthenticated_view'))
+        resp = self.dispatch_view(
+            self.build_request(),
+            login_url=reverse_lazy('unauthenticated_view'))
         assert resp.status_code == 200
         assert force_text(resp.content) == 'OK'
-    
+
     def test_authenticated(self):
         user = UserFactory()
         self.client.login(username=user.username, password='asdf1234')
@@ -179,7 +174,7 @@
         # Check that the authenticated user has been successfully directed
         # to the approparite view.
         assert resp.status_code == 302
-        resp = self.client.get(self.view_url, follow = True)
+        resp = self.client.get(self.view_url, follow=True)
         self.assertRedirects(resp, "/authenticated_view/")
 
 
