--- conflicted
+++ resolved
@@ -10,21 +10,6 @@
     mock
     pytest-django
     factory_boy
-<<<<<<< HEAD
-
-[testenv:py2.6-d1.3]
-basepython = python2.6
-deps =
-    {[base]deps}
-    django>=1.3,<1.4
-
-[testenv:py2.7-d1.3]
-basepython = python2.7
-deps =
-    {[base]deps}
-    django>=1.3,<1.4
-=======
->>>>>>> c5468b0f
 
 [testenv:py2.6-d1.4]
 basepython = python2.6
@@ -60,18 +45,10 @@
 basepython = python3.3
 deps =
     {[base]deps}
-<<<<<<< HEAD
-    https://www.djangoproject.com/download/1.6b3/tarball/
-=======
     django>=1.6,<1.7
->>>>>>> c5468b0f
 
 [testenv:py2.7-d1.6]
 basepython = python2.7
 deps =
     {[base]deps}
-<<<<<<< HEAD
-    https://www.djangoproject.com/download/1.6b3/tarball/
-=======
-    django>=1.6,<1.7
->>>>>>> c5468b0f
+    django>=1.6,<1.7